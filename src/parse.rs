--- conflicted
+++ resolved
@@ -854,38 +854,12 @@
                         begin_text = ix + 1;
                         LoopInstruction::ContinueAndSkip(0)
                     }
-<<<<<<< HEAD
                     b']' => {
-=======
-                }
-                b'[' => {
-                    self.tree.append_text(begin_text, ix);
-                    self.tree.append(Item {
-                        start: ix,
-                        end: ix + 1,
-                        body: ItemBody::MaybeLinkOpen,
-                    });
-                    begin_text = ix + 1;
-                    LoopInstruction::ContinueAndSkip(0)
-                }
-                b']' => {
-                    self.tree.append_text(begin_text, ix);
-                    self.tree.append(Item {
-                        start: ix,
-                        end: ix + 1,
-                        body: ItemBody::MaybeLinkClose(true),
-                    });
-                    begin_text = ix + 1;
-                    LoopInstruction::ContinueAndSkip(0)
-                }
-                b'&' => match scan_entity(&bytes[ix..]) {
-                    (n, Some(value)) => {
->>>>>>> d1cde1dc
                         self.tree.append_text(begin_text, ix);
                         self.tree.append(Item {
                             start: ix,
                             end: ix + 1,
-                            body: ItemBody::MaybeLinkClose,
+                            body: ItemBody::MaybeLinkClose(true),
                         });
                         begin_text = ix + 1;
                         LoopInstruction::ContinueAndSkip(0)
@@ -2032,7 +2006,6 @@
     pub declaration: usize,
 }
 
-<<<<<<< HEAD
 fn special_bytes(options: &Options) -> [bool; 256] {
     let mut bytes = [false; 256];
     let standard_bytes = [
@@ -2070,10 +2043,9 @@
         special_bytes(options)
     }
 }
-=======
+
 pub type BrokenLinkCallback<'a> =
     Option<&'a mut dyn FnMut(BrokenLink) -> Option<(CowStr<'a>, CowStr<'a>)>>;
->>>>>>> d1cde1dc
 
 /// Markdown event iterator.
 pub struct Parser<'a> {
