--- conflicted
+++ resolved
@@ -36,11 +36,6 @@
 pub enum Tag<'a> {
     /// A paragraph of text and other inline elements.
     Paragraph,
-<<<<<<< HEAD
-=======
-    /// A horizontal ruler.
-    Rule, // FIXME: shouldn't this just be an event?
->>>>>>> 3c9cdda3
 
     /// A heading. The field indicates the level of the heading.
     Heading(i32),
@@ -131,25 +126,17 @@
     Code(CowStr<'a>),
     /// An HTML node.
     Html(CowStr<'a>),
-<<<<<<< HEAD
-=======
-    /// An inline HTML node.
-    InlineHtml(CowStr<'a>), // TODO: do we need a distinction between Html blocks/ Html/ InlineHtml?
     /// A reference to a footnote with given label, which may or may not be defined
     /// by an event with a `Tag::FootnoteDefinition` tag. Definitions and references to them may
     /// occur in any order.
->>>>>>> 3c9cdda3
     FootnoteReference(CowStr<'a>),
     /// A soft line break.
     SoftBreak,
     /// A hard line break.
     HardBreak,
-<<<<<<< HEAD
+    /// A horizontal ruler.
     Rule,
-    /// A task list marker, rendered as a checkbox in HTML. Contains a true when it is checked
-=======
     /// A task list marker, rendered as a checkbox in HTML. Contains a true when it is checked.
->>>>>>> 3c9cdda3
     TaskListMarker(bool),
 }
 
@@ -1985,13 +1972,7 @@
                         };
                         if let Some(ix) = inline_html {
                             let node = scan_nodes_to_ix(&self.tree, next, ix);
-<<<<<<< HEAD
-                            // TODO: this logic isn't right if the replaced chain has
-                            // tricky stuff (skipped containers, replaced nulls).
                             self.tree[cur_ix].item.body = ItemBody::Html;
-=======
-                            self.tree[cur_ix].item.body = ItemBody::InlineHtml;
->>>>>>> 3c9cdda3
                             self.tree[cur_ix].item.end = ix;
                             self.tree[cur_ix].next = node;
                             prev = cur;
